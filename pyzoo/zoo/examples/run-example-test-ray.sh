--- conflicted
+++ resolved
@@ -1,3 +1,4 @@
+
 #!/bin/bash
 
 export SPARK_HOME=$SPARK_HOME
@@ -76,7 +77,7 @@
 python ${ANALYTICS_ZOO_ROOT}/pyzoo/zoo/examples/orca/learn/pytorch/fashion-mnist/fashion-mnist_tmp.py
 now=$(date "+%s")
 time6=$((now-start))
-<<<<<<< HEAD
+
 
 echo "#7 start example for orca super-resolution"
 start=$(date "+%s")
@@ -93,8 +94,7 @@
 
 now=$(date "+%s")
 time7=$((now-start))
-=======
->>>>>>> a8e84fef
+
 
 echo "Ray example tests finished"
 echo "#1 rl_pong time used:$time1 seconds"
@@ -102,9 +102,5 @@
 echo "#3 sync_parameter_server time used:$time3 seconds"
 echo "#4 multiagent_two_trainers time used:$time4 seconds"
 echo "#5 mxnet_lenet time used:$time5 seconds"
-<<<<<<< HEAD
 echo "#6 fashion-mnist time used:$time6 seconds"
-echo "#7 orca super-resolution example time used:$time7 seconds"
-=======
-echo "#6 fashion-mnist time used:$time6 seconds"
->>>>>>> a8e84fef
+echo "#7 orca super-resolution example time used:$time7 seconds"